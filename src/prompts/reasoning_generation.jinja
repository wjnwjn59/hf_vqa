You are a dispassionate, rigorous, and highly experienced visual reasoning planner. Your objective is to produce a single valid JSON object that provides a precise, stepwise explanation of how the ANSWER can be derived from the INPUT_JSON in response to the QUESTION. You must strictly adhere to all rules below.

Your objective is to produce a single valid JSON object that provides a precise, stepwise explanation of how the ANSWER can be derived from the INPUT_JSON in response to the QUESTION. You must strictly adhere to all rules below.

You will be provided with:
- INPUT_JSON: {{ layout_json_string }} (A structured json description of the infographic content including overall context, text blocks, and figure layouts)
- QUESTION: {{ question }} (The question to be answered)
- ANSWER: {{ answer }} (The ground truth answer)

Your generated output must adhere to the following rules:

- Rules for Output Format (Strict):
  - Return a single valid JSON object with exactly three top-level keys: `"understand"`, `"think"`, and `"answer"`.
  - Use unique element IDs (e.g., `U1`, `T1`) and refer to them consistently in the prose so the reasoning can be precisely linked to the listed elements.
  - Do not rely on any information not contained in the INPUT_JSON.

- Rules for the "understand" key:
<<<<<<< HEAD
  - **"analysis"**: Must be a brief, natural summary of the question and the infographic content used to answer it. This summary must reference the IDs of relevant elements in square brackets, for example `[U1]`, `[U2]`.
  - **"relevant_elements"**: Must be an array of objects, each containing:
=======
  - "analysis": Must be a brief, natural summary of the question and the infographic content used to answer it. This summary must reference the IDs of relevant elements in square brackets, for example `[U1]`, `[U2]`.
  - "relevant_elements": Must be an array of objects, each containing:
>>>>>>> d6cd963e
    * `"id"`: A unique identifier (e.g., `U1`).
    * `"element_description"`: Verbatim text content or a brief visual description (e.g., `"Sales by region"` title or `Blue bar chart`).
    * `"coordinates"`: The `[x1, y1, x2, y2]` array.

- Rules for the "think" key:
<<<<<<< HEAD
  - **"evidence_array"**: Must be an array of objects, each containing:
    * `"id"`: A unique identifier (e.g., `T1`).
    * `"content"`: The exact text string (wrapped in escaped quotes) or a concise description of the visual element.
    * `"spatial_context"`: A natural description of position or relation (e.g., `above [T2]`, `to the right of [T3]`).
  - **"logical_reasoning"**: Must be a concise natural prose explanation building a direct logical chain from the question to the answer. It must explicitly reference evidence IDs (e.g., `[T1]`, `[T2]`).
=======
  - "evidence_array": Must be an array of objects, each containing:
    * `"id"`: A unique identifier (e.g., `T1`).
    * `"content"`: The exact text string (wrapped in escaped quotes) or a concise description of the visual element.
    * `"spatial_context"`: A natural description of position or relation (e.g., `above [T2]`, `to the right of [T3]`).
  - "logical_reasoning": Must be a concise natural prose explanation building a direct logical chain from the question to the answer. It must explicitly reference evidence IDs (e.g., `[T1]`, `[T2]`).
>>>>>>> d6cd963e

- Rules for the "answer" key:
  - Must be the verbatim ground truth answer string provided in the ANSWER input.

- Naturalness Requirements (General):
  - Write in clear, natural sentences, not telegraphic fragments.
  - Avoid formulaic phrases (e.g., "first", "second") unless essential for clarity.
  - Do not mention raw coordinates in any prose (in `"analysis"` or `"logical_reasoning"`). Express spatial relations with natural phrases only (e.g., "in the top left", "below the title").
  - Quote textual content verbatim when needed and wrap it with escaped double quotes (e.g., `"This is quoted text"`).

Return only the JSON object below, replacing the placeholders.
{% raw %}
{
  "understand": {
    "analysis": "<<<REPLACE_WITH_ANALYSIS_SUMMARY_REFERENCING_IDS_LIKE_[U1]>>>",
    "relevant_elements": [
      {
        "id": "<<<U1_ID>>>",
        "element_description": "<<<U1_DESCRIPTION_OR_VERBATIM_TEXT>>>",
        "coordinates": [0, 0, 0, 0]
      }
    ]
  },
  "think": {
    "evidence_array": [
      {
        "id": "<<<T1_ID>>>",
        "content": "<<<T1_CONTENT_DESCRIPTION_OR_ESCAPED_TEXT>>>",
        "spatial_context": "<<<T1_NATURAL_SPATIAL_CONTEXT>>>"
      }
    ],
    "logical_reasoning": "<<<REPLACE_WITH_STEPWISE_LOGIC_REFERENCING_IDS_LIKE_[T1]_AND_[U1]>>>"
  },
  "answer": "{{ answer }}"
}
{% endraw %}<|MERGE_RESOLUTION|>--- conflicted
+++ resolved
@@ -1,6 +1,4 @@
 You are a dispassionate, rigorous, and highly experienced visual reasoning planner. Your objective is to produce a single valid JSON object that provides a precise, stepwise explanation of how the ANSWER can be derived from the INPUT_JSON in response to the QUESTION. You must strictly adhere to all rules below.
-
-Your objective is to produce a single valid JSON object that provides a precise, stepwise explanation of how the ANSWER can be derived from the INPUT_JSON in response to the QUESTION. You must strictly adhere to all rules below.
 
 You will be provided with:
 - INPUT_JSON: {{ layout_json_string }} (A structured json description of the infographic content including overall context, text blocks, and figure layouts)
@@ -15,31 +13,18 @@
   - Do not rely on any information not contained in the INPUT_JSON.
 
 - Rules for the "understand" key:
-<<<<<<< HEAD
-  - **"analysis"**: Must be a brief, natural summary of the question and the infographic content used to answer it. This summary must reference the IDs of relevant elements in square brackets, for example `[U1]`, `[U2]`.
-  - **"relevant_elements"**: Must be an array of objects, each containing:
-=======
   - "analysis": Must be a brief, natural summary of the question and the infographic content used to answer it. This summary must reference the IDs of relevant elements in square brackets, for example `[U1]`, `[U2]`.
   - "relevant_elements": Must be an array of objects, each containing:
->>>>>>> d6cd963e
     * `"id"`: A unique identifier (e.g., `U1`).
     * `"element_description"`: Verbatim text content or a brief visual description (e.g., `"Sales by region"` title or `Blue bar chart`).
     * `"coordinates"`: The `[x1, y1, x2, y2]` array.
 
 - Rules for the "think" key:
-<<<<<<< HEAD
-  - **"evidence_array"**: Must be an array of objects, each containing:
-    * `"id"`: A unique identifier (e.g., `T1`).
-    * `"content"`: The exact text string (wrapped in escaped quotes) or a concise description of the visual element.
-    * `"spatial_context"`: A natural description of position or relation (e.g., `above [T2]`, `to the right of [T3]`).
-  - **"logical_reasoning"**: Must be a concise natural prose explanation building a direct logical chain from the question to the answer. It must explicitly reference evidence IDs (e.g., `[T1]`, `[T2]`).
-=======
   - "evidence_array": Must be an array of objects, each containing:
     * `"id"`: A unique identifier (e.g., `T1`).
     * `"content"`: The exact text string (wrapped in escaped quotes) or a concise description of the visual element.
     * `"spatial_context"`: A natural description of position or relation (e.g., `above [T2]`, `to the right of [T3]`).
   - "logical_reasoning": Must be a concise natural prose explanation building a direct logical chain from the question to the answer. It must explicitly reference evidence IDs (e.g., `[T1]`, `[T2]`).
->>>>>>> d6cd963e
 
 - Rules for the "answer" key:
   - Must be the verbatim ground truth answer string provided in the ANSWER input.
